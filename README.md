<div align="center">
  <img width="100%" height="100%" src="doc/img/Vitis-AI.png">
</div>

<br />
Vitis AI is Xilinx’s development stack for AI inference on Xilinx hardware platforms, including both edge devices and Alveo cards. It consists of optimized IP, tools, libraries, models, and example designs. It is designed with high efficiency and ease of use in mind, unleashing the full potential of AI acceleration on Xilinx FPGA and ACAP.  
<br />
<br />

<div align="center">
  <img width="45%" height="45%" src="doc/img/Vitis-AI-arch.png">
</div>

<br />
Vitis AI is composed of the following key components:

* **AI Model Zoo**  - A comprehensive set of pre-optimized models that are ready to deploy on Xilinx devices.
* **AI Optimizer** - An optional model optimizer that can prune a model by up to 90%. It is separately available with commercial licenses.
* **AI Quantizer** - A powerful quantizer that supports model quantization, calibration, and fine tuning.
* **AI Compiler** - Compiles the quantized model to a high-efficient instruction set and data flow.
* **AI Profiler** - Perform an in-depth analysis of the efficiency and utilization of AI inference implementation.
* **AI Library** - Offers high-level yet optimized C++ APIs for AI applications from edge to cloud.
* **DPU** - Efficient and scalable IP cores can be customized to meet the needs for many different applications
  * For more details on the different DPUs available, please [click here](doc/dpu_naming.md).


**Learn More:** [Vitis AI Overview](https://www.xilinx.com/products/design-tools/vitis/vitis-ai.html)  


## [See What's New](doc/release-notes/1.x.md)
- [Release Notes](doc/release-notes/1.x.md)
- Vitis AI Quantizer and DNNDK runtime all open source
- 14 new Reference Models  AI Model Zoo (Pytorch, Caffe, Tensorflow)
- VAI Quantizer supports optimized models (pruned)
- DPU naming scheme has been updated to be consistent across all configurations
- Introducing Vitis AI profiler for edge and cloud
- VAI DPUs supported in ONNXRuntime and TVM
- Added Alveo U50/U50LV support
- Added Alveo U280 support
- Alveo U50/U50LV DPU DPUCAHX8H micro-architecture improvement
- DPU TRD upgraded to support Vitis 2020.1 and Vivado 2020.1
- Vitis AI for Pytorch CNN general access (Beta version)

## Getting Started

Two options are available for installing the containers with the Vitis AI tools and resources.

 - Pre-built containers on Docker Hub: [xilinx/vitis-ai](https://hub.docker.com/r/xilinx/vitis-ai/tags)
 - Build containers locally with Docker recipes: [Docker Recipes](docker)


### Installation
 - [Install Docker](doc/install_docker/README.md) - if Docker not installed on your machine yet

 - [Ensure your linux user is in the group docker](https://docs.docker.com/install/linux/linux-postinstall/)

 - Clone the Vitis-AI repository to obtain the examples, reference code, and scripts.
    ```bash
    git clone --recurse-submodules https://github.com/Xilinx/Vitis-AI  

    cd Vitis-AI
    ```
<<<<<<< HEAD

#### Using Pre-build Docker

Download the latest Vitis AI Docker with the following command. This container runs on CPU.  
```
docker pull xilinx/vitis-ai:latest  
```

To run the docker, use command:
```
./docker_run.sh xilinx/vitis-ai:latest
```
#### Building Docker from Recipe

There are two types of docker recipes provided - CPU recipe and GPU recipe. If you have a compatible nVidia graphics card with CUDA support, you could use GPU recipe; otherwise you could use CPU recipe.

**CPU Docker**

Use below commands to build the CPU docker:
```
cd ./docker
./docker_build_cpu.sh
```
To run the CPU docker, use command:
```
./docker_run.sh xilinx/vitis-ai-cpu:latest
```
**GPU Docker**

Use below commands to build the GPU docker:
```
cd ./docker
./docker_build_gpu.sh
```
To run the GPU docker, use command:
```
./docker_run.sh xilinx/vitis-ai-gpu:latest
```
Please use the file **./docker_run.sh** as a reference for the docker launching scripts, you could make necessary modification to it according to your needs.
More Detail can be found here: [Run Docker Container](doc/install_docker/load_run_docker.md)

<details>
 <summary><b>Advanced - X11 Support for Examples on Alveo</b></summary>
=======
 
 - Prepare for the Vitis AI docker image.

    There are two types of docker image provided - CPU docker and GPU docker. If you have a compatible nVidia graphics card with CUDA support, you could use GPU docker; otherwise you could use CPU docker.

   **CPU Docker**

   Use below command to get the pre-built CPU docker image from docker hub:
   ```
   docker pull xilinx/vitis-ai:latest 
   ```
   or use below commands to build the CPU docker image locally:
   ```
   cd ./docker
   ./docker_build_cpu.sh
   ```

   **GPU Docker**

   You have to build the GPU docker image locally with below commands:
   ```
   cd ./docker
   ./docker_build_gpu.sh
   ```

 ### [Run Docker Container](doc/install_docker/load_run_docker.md)  

   Please use the file **./docker_run.sh** as a reference for the docker launching scripts, you could make necessary modification to it according to your needs.
   
   To run the CPU docker, use command:
   ```
   ./docker_run.sh xilinx/vitis-ai-cpu:latest
   ```
   To run the GPU docker, use command:
   ```
   ./docker_run.sh xilinx/vitis-ai-gpu:latest
   ```
   
>>>>>>> e62d295a
   Some examples in VART and Vitis-AI-Library for Alveo card need X11 support to display images, this requires you have X11 server support at your terminal and you need to make some modifications to **./docker_run.sh** file to enable the image display. For example, you could use following script to start the Vitis-AI CPU docker for Alveo with X11 support.

 ```
 #!/bin/bash
 HERE=$(pwd) # Absolute path of current directory
 user=`whoami`
 uid=`id -u`
 gid=`id -g`
 xclmgmt_driver="$(find /dev -name xclmgmt\*)"
 docker_devices=""
 for i in ${xclmgmt_driver} ;
 do
   docker_devices+="--device=$i "
 done

 render_driver="$(find /dev/dri -name renderD\*)"
 for i in ${render_driver} ;
 do
   docker_devices+="--device=$i "
 done

 rm -Rf /tmp/.Xauthority
 cp $HOME/.Xauthority /tmp/
 chmod -R a+rw /tmp/.Xauthority

 docker run \
   $docker_devices \
   -v /opt/xilinx/dsa:/opt/xilinx/dsa \
   -v /opt/xilinx/overlaybins:/opt/xilinx/overlaybins \
   -e USER=$user -e UID=$uid -e GID=$gid \
   -v $HERE:/workspace \
   -v /tmp/.X11-unix:/tmp/.X11-unix \
   -v /tmp/.Xauthority:/tmp/.Xauthority \
   -e DISPLAY=$DISPLAY \
   -w /workspace \
   -it \
   --rm \
   --network=host \
   xilinx/vitis-ai-cpu:latest \
   bash
 ```

  Before run this script, please make sure either you have local X11 server running if you are using Windows based ssh terminal to connect to remote server, or you have run **xhost +** command at a command terminal if you are using Linux with Desktop. Also if you are using ssh to connect to the remote server, remember to enable *X11 Forwarding* option either with Windows ssh tools setting or with *-X* options in ssh command line.

</details>
  

 ### Get Started with Examples
  - [VART](VART/README.md)
  - [Vitis AI Library](Vitis-AI-Library/README.md)
  - [Alveo U200/U250](alveo/README.md)
  - [Vitis AI DNNDK samples](mpsoc/README.md)


## Programming with Vitis AI

Vitis AI offers a unified set of high-level C++/Python programming APIs to run AI applications across edge-to-cloud platforms, including DPU for Alveo, and DPU for Zynq Ultrascale+ MPSoC and Zynq-7000. It brings the benefits to easily port AI applications from cloud to edge and vice versa. 7 samples in [VART Samples](VART/samples) are available to help you get familiar with the unfied programming APIs.


| ID | Example Name          | Models              | Framework  | Notes                                                                     |
|----|-----------------------|---------------------|------------|---------------------------------------------------------------------------|
| 1  | resnet50              | ResNet50            | Caffe      | Image classification with VART C\+\+ APIs\.                   |
| 2  | resnet50\_mt\_py      | ResNet50            | TensorFlow | Multi\-threading image classification with VART Python APIs\. |
| 3  | inception\_v1\_mt\_py | Inception\-v1       | TensorFlow | Multi\-threading image classification with VART Python APIs\. |
| 4  | pose\_detection       | SSD, Pose detection | Caffe      | Pose detection with VART C\+\+ APIs\.                         |
| 5  | video\_analysis       | SSD                 | Caffe      | Traffic detection with VART C\+\+ APIs\.                      |
| 6  | adas\_detection       | YOLO\-v3            | Caffe      | ADAS detection with VART C\+\+ APIs\.                         |
| 7  | segmentation          | FPN                 | Caffe      | Semantic segmentation with VART C\+\+ APIs\.                  |

For more information, please refer to [Vitis AI User Guide](https://www.xilinx.com/html_docs/vitis_ai/1_2/zkj1576857115470.html)


## References
- [Vitis AI Overview](https://www.xilinx.com/products/design-tools/vitis/vitis-ai.html)
- [Vitis AI User Guide](https://www.xilinx.com/html_docs/vitis_ai/1_2/zkj1576857115470.html)
- [Vitis AI Model Zoo with Performance & Accuracy Data](https://github.com/Xilinx/AI-Model-Zoo)
- [Vitis AI Tutorials](https://github.com/Xilinx/Vitis-AI-Tutorials)
- [Developer Articles](https://developer.xilinx.com/en/get-started/ai.html)
- [Performance Whitepaper][]

## [System Requirements](doc/system_requirements.md)

## Questions and Support
- [FAQ](doc/faq.md)
- [Vitis AI Forum](https://forums.xilinx.com/t5/AI-and-Vitis-AI/bd-p/AI)
- [Third Party Source](doc/Thirdpartysource.md)

[models]: docs/models.md
[Amazon AWS EC2 F1]: https://aws.amazon.com/marketplace/pp/B077FM2JNS
[Xilinx Virtex UltraScale+ FPGA VCU1525 Acceleration Development Kit]: https://www.xilinx.com/products/boards-and-kits/vcu1525-a.html
[AWS F1 Application Execution on Xilinx Virtex UltraScale Devices]: https://github.com/aws/aws-fpga/blob/master/SDAccel/README.md
[Release Notes]: docs/release-notes/1.x.md
[UG1023]: https://www.xilinx.com/support/documentation/sw_manuals/xilinx2017_4/ug1023-sdaccel-user-guide.pdf
[FAQ]: docs/faq.md
[ML Suite Overview]: docs/ml-suite-overview.md
[Webinar on Xilinx FPGA Accelerated Inference]: https://event.on24.com/wcc/r/1625401/2D3B69878E21E0A3DA63B4CDB5531C23?partnerref=Mlsuite
[Vitis AI Forum]: https://forums.xilinx.com/t5/AI-and-Vitis-AI/bd-p/AI
[ML Suite Lounge]: https://www.xilinx.com/products/boards-and-kits/alveo/applications/xilinx-machine-learning-suite.html
[Models]: https://www.xilinx.com/products/boards-and-kits/alveo/applications/xilinx-machine-learning-suite.html#gettingStartedCloud
[whitepaper here]: https://www.xilinx.com/support/documentation/white_papers/wp504-accel-dnns.pdf
[Performance Whitepaper]: https://www.xilinx.com/support/documentation/white_papers/wp504-accel-dnns.pdf<|MERGE_RESOLUTION|>--- conflicted
+++ resolved
@@ -60,51 +60,6 @@
 
     cd Vitis-AI
     ```
-<<<<<<< HEAD
-
-#### Using Pre-build Docker
-
-Download the latest Vitis AI Docker with the following command. This container runs on CPU.  
-```
-docker pull xilinx/vitis-ai:latest  
-```
-
-To run the docker, use command:
-```
-./docker_run.sh xilinx/vitis-ai:latest
-```
-#### Building Docker from Recipe
-
-There are two types of docker recipes provided - CPU recipe and GPU recipe. If you have a compatible nVidia graphics card with CUDA support, you could use GPU recipe; otherwise you could use CPU recipe.
-
-**CPU Docker**
-
-Use below commands to build the CPU docker:
-```
-cd ./docker
-./docker_build_cpu.sh
-```
-To run the CPU docker, use command:
-```
-./docker_run.sh xilinx/vitis-ai-cpu:latest
-```
-**GPU Docker**
-
-Use below commands to build the GPU docker:
-```
-cd ./docker
-./docker_build_gpu.sh
-```
-To run the GPU docker, use command:
-```
-./docker_run.sh xilinx/vitis-ai-gpu:latest
-```
-Please use the file **./docker_run.sh** as a reference for the docker launching scripts, you could make necessary modification to it according to your needs.
-More Detail can be found here: [Run Docker Container](doc/install_docker/load_run_docker.md)
-
-<details>
- <summary><b>Advanced - X11 Support for Examples on Alveo</b></summary>
-=======
  
  - Prepare for the Vitis AI docker image.
 
@@ -143,7 +98,6 @@
    ./docker_run.sh xilinx/vitis-ai-gpu:latest
    ```
    
->>>>>>> e62d295a
    Some examples in VART and Vitis-AI-Library for Alveo card need X11 support to display images, this requires you have X11 server support at your terminal and you need to make some modifications to **./docker_run.sh** file to enable the image display. For example, you could use following script to start the Vitis-AI CPU docker for Alveo with X11 support.
 
  ```
