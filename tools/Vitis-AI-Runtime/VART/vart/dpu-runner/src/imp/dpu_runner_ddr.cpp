--- conflicted
+++ resolved
@@ -204,32 +204,14 @@
     auto reg_id = get_reg_id(reg->get_tensor());
     CHECK(reg_id >= 0 && reg_id < 16) << "reg_id = " << reg_id;
     int ddr_addr = get_ddr_addr(reg->get_tensor());
-<<<<<<< HEAD
-    for (auto batch_idx = 0; batch_idx < num_of_batch && 
-         batch_idx <= (reg->get_tensor()->get_shape()[0] - 1); ++batch_idx) {
-      dim_idx[0] = batch_idx;
-=======
 
     for (auto batch_idx = 0; batch_idx < num_of_batch; ++batch_idx) {
       auto idx2 = std::min(batch_idx, reg->get_tensor()->get_shape()[0] - 1);
       dim_idx[0] = idx2;
-
->>>>>>> 27118e75
       uint64_t base;
       size_t size;
       std::tie(base, size) = reg->data_phy(dim_idx);
       CHECK_NE(size, 0u);
-<<<<<<< HEAD
-      //move get_ddr_addr() out of this loop to improve perf;
-      //int ddr_addr = get_ddr_addr(reg->get_tensor());
-      base = base - ddr_addr;
-      auto reg_idx = batch_idx * num_of_regs + reg_id;
-      LOG_IF(INFO, ENV_PARAM(DEBUG_DPU_RUNNER) >= 2)
-          << "set base reg: " << reg_idx  //
-          << "base = " << std::hex << "0x" << base << std::dec
-          << "ddr = " << std::hex << "0x" << ddr_addr << std::dec;
-=======
-
       // move get_ddr_addr() out of this loop to improve perf;
       // int ddr_addr = get_ddr_addr(reg->get_tensor());
       base = base - ddr_addr;
@@ -245,8 +227,6 @@
           << " ddr = " << std::hex << "0x" << ddr_addr << std::dec  //
           << " tensor " << reg->get_tensor()->to_string()           //
           ;
-
->>>>>>> 27118e75
       gen_reg[reg_idx] = base;
     }
   }
