--- conflicted
+++ resolved
@@ -36,11 +36,7 @@
   return (float)dot;
 }
 
-<<<<<<< HEAD
 float feature_compare(const int8_t *feature, const int8_t *feature_lib){
-=======
-float feature_compare(const int8_t *feature, const int8_t *feature_lib) {
->>>>>>> e4a2514f
   float norm = feature_norm(feature);
   float feature_norm_lib = feature_norm(feature_lib);
   return feature_dot(feature, feature_lib) * norm * feature_norm_lib;
