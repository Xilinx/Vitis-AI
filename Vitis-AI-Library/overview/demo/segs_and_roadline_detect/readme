--- conflicted
+++ resolved
@@ -21,13 +21,9 @@
 4 ways multitask(segmetation + detect) + roadline, running on board ZCU102.
   This sample include 4 ways multitask and 1 way roadline detection.Multitask windows are in the left of screen anf the roadline detection is in the right.
   It's neccesary to follow the instruction to run this sample. The first five parameters are each video input and last five parameters are thread number.
-<<<<<<< HEAD
   drm mode: ./segs_and_lanedetect_detect_drm seg_512_288.avi seg_512_288.avi seg_512_288.avi seg_512_288.avi lane_640_480.avi -t 2 -t 2 -t 2 -t 2 -t 2 > /dev/null 2>&1
-=======
-  Drm mode stop weston, X mode start weston.
-  drm mode: /etc/init.d/weston stop; ./segs_and_lanedetect_detect_drm seg_512_288.avi seg_512_288.avi seg_512_288.avi seg_512_288.avi lane_640_480.avi -t 2 -t 2 -t 2 -t 2 -t 2 > /dev/null 2>&1
->>>>>>> e62d295a
-  X mode: ./segs_and_lanedetect_detect_x seg_512_288.avi seg_512_288.avi seg_512_288.avi seg_512_288.avi lane_640_480.avi -t 2 -t 2 -t 2 -t 2 -t 2 > /dev/null 2>&1
+
+X mode: ./segs_and_lanedetect_detect_x seg_512_288.avi seg_512_288.avi seg_512_288.avi seg_512_288.avi lane_640_480.avi -t 2 -t 2 -t 2 -t 2 -t 2 > /dev/null 2>&1
 
 
   
