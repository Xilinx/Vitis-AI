# Zynq UltraScale＋ MPSoC DPU TRD Vitis 2020.1

## Table of Contents

- [1 Revision History](#1-revision-history)
- [2 Overview](#2-overview)
- [3 Software Tools and System Requirements](#3-software-tools-and-system-requirements)
    - [3.1 Hardware](#31-hardware)
    - [3.2 Software](#32-software)
- [4 Design Files](#4-design-files)
    - [Design Components](#design-components)
- [5 Tutorials](#5-tutorials)
	- [5.1 Board Setup](#51-board-setup)
	- [5.2 Build and Run TRD Flow](#52-build-and-run-trd-flow)
		- [5.2.1 Build the Hardware Design](#521-build-the-hardware-design)
   		- [5.2.2 Get HWH File](#522-get-hwh-file)
   		- [5.2.3 Run Resnet50 Example](#523-resnet50-example)
	- [5.3 Configurate the DPU](#3-configurate-the-dpu)
		- [5.3.1 Set the DPU Core Number](#531-set-dpu-core-number)
		- [5.3.2 Modify the Parameters](#532-modify-the-parameters)
		- [5.3.3 Specify Connectivity for DPU Ports](#533-specify-connectivity-for-dpu-ports)
   	- [5.4 Integrate the DPU in customer platform](#54-integrate-the-dpu-in-customer-platform)
	- [5.5 Integrate the DPU for zcu102 and zcu104 VITIS-AI release](#55-integrate-the-dpu-for-zcu102-and-zcu104-vitis-ai-release)
		- [5.5.1 Configue the zcu102 released project ](#551-configue-the-zcu102-released-project)
		- [5.5.2 Configue the zcu104 released project ](#552-configue-the-zcu104-released-project)
		- [5.5.3 Known Issues ](#553-known-issues)

## 1 Revision History

This wiki page complements the Vitis 2020.1 version of the DPU TRD.

Change Log:

-  support low power mode
-  support ZYNQ device

------

## 2 Overview



This tutorial contains information about:

- How to set up the ZCU102 evaluation board and run the TRD.
- How to change the Configuration of DPU.
- How to integrate the DPU in the customer platform in vitis 2020.1 environment.

------

## 3 Software Tools and System Requirements

### 3.1 Hardware

Required:

<<<<<<< HEAD
[DPU TRD Vitis Flow ](./prj/Vitis/README.md)
=======
- ZCU102 evaluation board
>>>>>>> e62d295a

- Micro-USB cable, connected to laptop or desktop for the terminal emulator

- SD card

### 3.2 Software

  Required:
  - Vitis 2020.1[Vitis Core Development Kit](https://www.xilinx.com/support/download/index.html/content/xilinx/en/downloadNav/vitis/2020-1.html) 
  - [Silicon Labs quad CP210x USB-to-UART bridge driver](http://www.silabs.com/products/mcu/Pages/USBtoUARTBridgeVCPDrivers.aspx)
  - Serial terminal emulator e.g. [teraterm](http://logmett.com/tera-term-the-latest-version)
  - [XRT 2020.1](https://github.com/Xilinx/XRT/tree/2020.1)
  - [zcu102 base platform](https://www.xilinx.com/support/download/index.html/content/xilinx/en/downloadNav/embedded-platforms.html)
  - [mpsoc common system](https://www.xilinx.com/member/forms/download/xef.html?filename=xilinx-zynqmp-common-v2020.1.tar.gz)
  - [Vitis AI Library](https://github.com/Xilinx/Vitis-AI/tree/master/Vitis-AI-Library) to configure DPU in Vitis AI Library ZCU102 and ZCU104 pacakge, Optional


###### **Note:** The user can also refer the [zcu102 dpu platform](https://github.com/Xilinx/Vitis_Embedded_Platform_Source/tree/master/Xilinx_Official_Platforms/zcu102_dpu), The github page includes all the details, such as how to generage the zcu102 dpu platform, how to create the SD card after compiling the DPU project.
------

## 4 Design Files

### Design Components

The top-level directory structure shows the the major design components. The TRD directory is provided with a basic README and legal notice file.

###### **Note:** The xdpu/dpu_ip and xdpu/prj/Vitis(inclduing the kernel_xml,dpu_config.vh,scripts) are needed, if the user add the DPU and softmax in own project.

```
DPU_TRD       
├── dpu_ip                              # rtl kernel
│   ├── DPU 
│   │   ├── bd
│   │   ├── component.xml
│   │   ├── doc
│   │   ├── gui
│   │   ├── hdl
│   │   ├── inc
│   │   ├── ttcl
│   │   ├── xci
│   │   └── xgui
│   └── Vitis
│       ├── dpu
│       └── sfm
├── app       
│   ├── models
│   ├── img 
│   ├── dpu_sw_optimize.tar.gz 
│   └── resnet50.tar.gz                 # resnet50 application
└── prj 
    └── Vitis
        │        
        ├── kernel_xml                                        
        │   ├── dpu
        │   └── sfm 
        ├── Makefile
        ├── syslink                     # postlink tcl file
        ├── dpu_conf.vh                 # dpu configuration file
        ├── config_file                 # config file
        │   ├── prj_config              # integrate 2DPU 
        │   ├── prj_config_102_3dpu     # integrate 3DPU on zcu102
        │   ├── prj_config_104_2dpu     # integrate 2DPU on zcu104
        │   └── prj_config_1dpu         # integrate 1DPU on zcu104
        ├── scripts
        └── README.md

```

## 5 Tutorials

### 5.1 Board Setup

###### Required:

- Connect power supply to 12V power connector.

- Connect micro-USB cable to the USB-UART connector; use the following settings for your terminal emulator:

  - Baud Rate: 115200
  - Data: 8 bit
  - Parity: None
  - Stop: 1 bit
  - Flow Control: None

- Insert SD card (FAT formatted) with binaries copied from $TRD_HOME/images directory.

###### Jumpers & Switches:

  - Set boot mode to SD card:
    - Rev 1.0: SW6[4:1] - **off,off,off, on**
    - Rev D2: SW6[4:1] - **on, off on, off**



To run the pre-built SD card image , follow the instructions on [5.2.3](#523-run-flow-tutorial) in this page

### 5.2 Build and Run Flow

The following tutorials assume that the $TRD_HOME environment variable is set as given below.

```
%export TRD_HOME =<Vitis AI path>/DPU-TRD
```

###### **Note:** It is recommended to follow the build steps in sequence.

#### 5.2.1 Building the Hardware Design

We need install the Vitis Core Development Environment.

We prepare the zcu102_dpu platform in the vitis TRD project. The platform include all the libs that needed.

The following tutorials assume that the Vitis and XRT environment variable is set as given below.

Open a linux terminal. Set the linux as Bash mode.

```
% source <vitis install path>/Vitis/2020.1/settings64.sh

% source opt/xilinx/xrt/setup.sh
```

The default setting of DPU is **B4096** with RAM_USAGE_LOW, CHANNEL_AUGMENTATION_ENABLE, DWCV_ENABLE, POOL_AVG_ENABLE, RELU_LEAKYRELU_RELU6, Softmax. Modify the $TRD_HOME/prj/Vitis/dpu_conf.vh file can change the default settings.

Build the hardware design.

```
% cd $TRD_HOME/prj/Vitis

% export EDGE_COMMON_SW=<mpsoc common system>/xilinx-zynqmp-common-v2020.1

% export SDX_PLATFORM=<zcu102 base platform path>/xilinx_zcu102_base_202010_1/xilinx_zcu102_base_202010_1.xpfm

% make KERNEL=DPU_SM DEVICE=zcu102
```

Generated SD card files are in **$TRD_HOME/prj/Vitis/binary_container_1/sd_card**.

#### 5.2.2 Get HWH File 

HWH file is a important file that need by the vai-c tool. The file has been created when compile by the Vitils tool. It works together with vai-c to support model compilation under various DPU configurations.

The HWH file could be simply get from $TRD_HOME/prj/Vitis/binary_container_1/sd_card

The user can also get the HWH file in the following path.

$TRD_HOME/prj/Vitis/binary_container_1/link/vivado/vpl/prj/prj.srcs/sources_1/bd/zcu102_dpu/hw_handoff/zcu102_dpu.hwh

Different Platform will get different name of HWH file.
 
#### 5.2.3 Run Resnet50 Example 

The TRD project has generated the matching model file in $TRD_HOME/prj/app/ path as the default settings. If the user change the DPU settings. The model need to be created again.

This part is about how to run the Resnet50 example from the source code.

All the related files have been packaged in **$TRD_HOME/prj/Vitis/binary_container_1/sd_card.img** by Vitis tools. the user can use the balenaEtcher tool to generate the SD card.

The all needed files are in **$TRD_HOME/prj/Vitis/binary_container_1/sd_card**.

Copy the directory **$TRD_HOME/app** to the BOOT partition of the SD Card.

After the linux boot, run:

```
% tar -xvf /mnt/app/sd-mmcblk0p1/resnet50.tar.gz -C ~

% cp /mnt/app/sd-mmcblk0p1/models/resnet50.elf ~

% cp -r /mnt/sd-mmcblk0p1/app/img ~

% cd ~

% env LD_LIBRARY_PATH=samples/lib XLNX_VART_FIRMWARE=/media/sd-mmcblk0p1/dpu.xclbin samples/bin/resnet50 img/bellpeppe-994958.JPEG

Expect: 
score[945]  =  0.992235     text: bell pepper,
score[941]  =  0.00315807   text: acorn squash,
score[943]  =  0.00191546   text: cucumber, cuke,
score[939]  =  0.000904801  text: zucchini, courgette,
score[949]  =  0.00054879   text: strawberry,

```


###### **Note:** The $TRD_HOME/prj/app resenet50 test case can support both Vitis and Vivado flow . If you want to run other network. Please refer to the [Vitis AI Github](https://github.com/Xilinx/Vitis-AI) and [Vitis AI User Guide](http://www.xilinx.com/support/documentation/sw_manuals/vitis_ai/1_0/ug1414-vitis-ai.pdf).


### 5.3 Change the Configuration


The DPU IP provides some user-configurable parameters to optimize resource utilization and customize different features. Different configurations can be selected for DSP slices, LUT, block RAM(BRAM), and UltraRAM utilization based on the amount of available programmable logic resources. There are also options for addition functions, such as channel augmentation, average pooling, depthwise convolution.

The TRD also support the softmax function.
   
For more details about the DPU, please read [DPU IP Product Guide](https://www.xilinx.com/cgi-bin/docs/ipdoc?c=dpu;v=latest;d=pg338-dpu.pdf)

 
#### 5.3.1 Set the DPU Core Number

The DPU core number is set 2 as default setting. Modify the prj_config file in the [connectivity] part.

```
nk=DPUCZDX8G:2
```
The project will integrate 2 DPU. The user can delete this property, Then the project will integrate 1 DPU. Change the number 2 to others, The project will integrate DPU number as you want.

###### **Note:** The DPU needs lots of LUTs and RAMs. Use 3 or more DPU numbers may cause the resourse and timing issue.


#### 5.3.2 Modify the Parameters

The default setting is B4096 for ZCU102. Read the dpu_conf.vh file to get the details of DPU. You can get all the configurations form [PG338](https://www.xilinx.com/support/documentation/ip_documentation/dpu/v3_2/pg338-dpu.pdf) 

Modify the $TRD_HOME/prj/Vitis/dpu_conf.vh file to modify the configuration. 

The TRD supports to modify the following parameters.

- Architecture
- URAM Number
- RAM Usage 
- Channel Augmentation 
- DepthwiseConv
- AveragePool
- ReLU Type
- DSP Usage
- Device 
- Softmax

#### Architecture

The DPU can configurate hardware architecture, including: **B512, B800, B1024, B1152, B1600, B2304, B3136, B4096**.

If you want to choose the B4096 DPU. Need to set like this.

```
`define B4096
```
#### URAM Number

Enable the URAM, The DPU will replace the bram to the uram.

```
`define URAM_ENABLE
```
Disable the URAM
```
`define URAM_DISABLE
```

For example, Use the DPU B4096 in zcu104 board. Setting as following.

```
`define B4096
`define URAM_ENABLE
```

There are some recommended uram numbers for different sizes.

| |B512|B800|B1024|B1152|B1600|B2304|B3136|B4096|
|:---|:---|:---|:---|:---|:---|:---|:---|:---|
|U_BANK_IMG|2|2|4|2|4|4|4|5|
|U_BANK_WGT|9|11|9|13|11|13|15|17|
|U_BANK_BIAS|1|1|1|1|1|1|1|1|

Modify the **$TRD_HOME/prj/Vitis/dpu_conf.vh** file to enable or disable the URAM function and change the URAM numbers.

Change the URAM numbers.

```
`ifdef URAM_ENABLE
    `define def_UBANK_IMG_N          5
    `define def_UBANK_WGT_N          17
    `define def_UBANK_BIAS           1
`elsif URAM_DISABLE
    `define def_UBANK_IMG_N          0
    `define def_UBANK_WGT_N          0
    `define def_UBANK_BIAS           0
`endif
```
#### RAM Usage

There are two options of RAM usage. High RAM Usage means that the on-chip memory block will be larger, allowing the DPU more flexibility to handle the internediate data. If the RAM is limited, Please the low RAM Usage.

#### Channel Augmentation

Enable 
```
`define CHANNEL_AUGMENTATION_ENABLE
```
Disable 
```
`define CHANNEL_AUGMENTATION_DISABLE
```

#### DepthwiseConv

Enable
```
`define DWCV_ENABLE
```
Disable
```
`define DWCV_DISABLE
```

#### AveragePool

Enable
```
`define POOL_AVG_ENABLE
```
Disable
```
`define POOL_AVG_DISABLE
```

#### RELU Type

There are two  options of RELU Type, including: RELU_RELU6,RELU_LEAKRELU_RELU6. We recommend use the RELU_LEAKRELU_RELU6.
```
`define RELU_LEAKYRELU_RELU6
```

#### DSP Usage
Setting High will cost more DSP rescources than LOW and save the LUTs.
```
`define DSP48_USAGE_HIGH
```
LOW
```
`define DSP48_USAGE_LOW
```

#### Low Power Mode
The dpu support low power mode and doesn't impact the performance.
```
`define LOWPOWER_ENABLE
```
Disable
```
`define LOWPOWER_DISABLE
```
We test the two mode in zcu102 board using same threads,dpu config(3DPU+softmax) and frequency(300Mhz).

| |LOWPOWER_DISABLE|LOWPOWER_ENABLE|
|:---|:---|:---|
|static_after_boot(w)|9.621|5.894|
|dynamic_running(w)|16.421|12.302|
|static_after_run(w)|9.735|5.929|

Need set the following steps.
1. Modify the dpu_conf.vh file
```
% line116: LOWPOWER_ENABLE
```
2. Modify the Makefile, Update the **$XOCC_OPTS** parameters
```
--xp param:compiler.userPostSysLinkOverlayTcl=${DIR_PRJ}/syslink/zcu102_lowpower.tcl 
```
3. Modify the **config_file/prj_config_102_3dpu_LPD **.
```
#prop=run.impl_1.strategy=Performance_NetDelay_low
prop=run.impl_1.strategy=Performance_Explore
prop=run.impl_1.steps.power_opt_design.is_enabled=1
```

The main function of the tcl file:

1.update the clock wizard parameters.

2.re-connect the wires between the clock wizard and DPU.

The user can get more details in the chapter 5 in UG338. The zcu102_lowpower.tcl file is only for 3 DPU. The user need modify the tcl for other numbers of DPU.

#### Device Configuration
support MPSOC
```
`define MPSOC
```
support ZYNQ
```
`define ZYNQ70000
```

#### Softmax

The TRD support the softmax function. The TRD has included the softmax rtl kernel.

Only use the DPU
```
make KERNEL=DPU
```
Use the DPU and Softmax
```
make KERNEL=DPU_SM
```

####5.3.3 Specify Connectivity for DPU Ports

Need to specify connectivity to the various ports in the system for the DPU. Open the file **prj_config** in a text editor. Refer the vitis document. Using the following comment to check the ports of platform.

```
% platforminfo -p <platform path>/zcu102_base/zcu102_base.xpfm
```

The information of platform is shown in the below figure.

![information platform](./doc/5.3.3.png)

The default port connection is shown below.

|IP|Port|Connection|
|:---|:---|:---|
| |M_AXI_GP0|HP0|
|DPUCZDX8G_1|M_AXI_HP0|HP1|
| |M_AXI_HP2|HP2|
| |M_AXI_GP0|HP0|
|DPUCZDX8G_2|M_AXI_HP0|HPC0|
| |M_AXI_HP2|HPC1|


If the platform doesn't have enough port to connect the port of DPU. The ports can share with other IPs.


------

### 5.4 Integrate the DPU in customer platform

Refer the UG1146 or [Vitis_Embedded_Platform_Source](https://github.com/Xilinx/Vitis_Embedded_Platform_Source) to create the vitis platform. Modify the **SDX_PLATFORM** to specify the user platform.

```
% export SDX_PLATFORM=<user platform path>/user_platform.xpfm
```

If user just want to integrate the DPU IP in user platform. The related files need to be copied incuding the following path.

$TRD_HOME/prj/Vitis
$TRD_HOME/dpu_ip

The $TRD/prj/Vitis/strip_interconects.tcl file is for reducing the resources and not necessary. It can be detelted. The relevant statement need to be deleted inthe makefile at the same time.

Delete the following property.

```
--xp param:compiler.userPostSysLinkTcl=${DIR_PRJ}/strip_interconnects.tcl 
```

If the user changes the directroy structure, the relative paths in the script files need to be modified.

The other steps refer the 5.2 chapter. 

If you meet some timing issues. you can modify the [vivado] part of prj_config file (**prop=run.impl_1.strategy=Performance_Explore**) to change another implementation strategy and re-compile the project.


------

### 5.5 Integrate the DPU for Vitis AI Library release

This chapter introduces how to configue the project for [Vitis AI Library](https://github.com/Xilinx/Vitis-AI/tree/master/Vitis-AI-Library) released package for ZCU102 and ZCU104.

#### 5.5.1 Configue the zcu102 released project

steps:

1.Modify the Makefile file, Update the **$XOCC_OPTS** parameters
```
--config ${TRD_HOME}/prj/Vitis/config_file/prj_config_102_3dpu_LPD
```
2.
```
% make KERNEL=DPU_SM DEVICE=zcu102
```


#### 5.5.2 Configue the zcu104 released project

steps:

1.Modify the Makefile file, Update the **$XOCC_OPTS** parameters 
```
--config ${TRD_HOME}/prj/Vitis/config_file/prj_config_104_2dpu
```
2.Enable the URAM and modify the RAM USAGE

Need to modify the dpu_conf.vh file
```
line35:`define URAM_ENABLE
line56:`define RAM_USAGE_HIGH
```
3.
```
% make KERNEL=DPU DEVICE=zcu104
```


#### 5.5.3 Known issues

1.HPC

When HPC0 or HPC1 port is used to connect DPU, we advise platform disable HPC hardware cache-coherency, which could reduce DPU latency on HPC port.

label the HPC ports with the type S_AXI_HP, instead of S_AXI_HPC in xsa.tcl file in your platform.

```
S_AXI_HPC0_FPD {memport "S_AXI_HP" sptag "HPC0" memory "ps_e HPC0_DDR_LOW"}
S_AXI_HPC1_FPD {memport "S_AXI_HP" sptag "HPC1" memory "ps_e HPC1_DDR_LOW"}
```

2.DDR QOS

When AXI HP0 port connects to DPU and use DisplayPort to display, if the QoS settings are not modified, the DisplayPort transmission may under-run, producing black frames or screen flicker intermittently during DPU running. Apart from QoS settings, increasing the read and write issuing capability (outstanding commands) of DPU connected AXI FIFO interface S_AXI_HPC{0, 1}_FPD or S_AXI_HP{0:3}_FPD or S_AXI_LPD may keep the ports busy with always some requests in the queue, which could improve DPU performance highly. [solution](#fine-tune)

3.ZCU104 PMIC

As the default value of IOUT_OC_FAULT_LIMIT on PMIC chip irps5401 is too low to afford dpu running, thus, user could adjust the fault limit of over current for running DPU models on Xilinx ZCU104 board. Otherwise, you'll see board hangs or reboot when running some models on ZCU104 board. [solution](#fine-tune)

##### fine-tune 

User could execute **zynqmp_dpu_optimize.sh** on target board to address issue2 and issue3

Copy **$TRD_HOME/app/dpu_sw_optimize.tar.gz** to target board, after linux boot-up, run: 

```shell
% tar -zxvf dpu_sw_optimize.tar.gz

% ./dpu_sw_optimize/zynqmp/zynqmp_dpu_optimize.sh

(refer to dpu_sw_optimize/zynqmp/README.md get more info)

```<|MERGE_RESOLUTION|>--- conflicted
+++ resolved
@@ -54,11 +54,8 @@
 
 Required:
 
-<<<<<<< HEAD
 [DPU TRD Vitis Flow ](./prj/Vitis/README.md)
-=======
-- ZCU102 evaluation board
->>>>>>> e62d295a
+
 
 - Micro-USB cable, connected to laptop or desktop for the terminal emulator
 
