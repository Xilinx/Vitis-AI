--- conflicted
+++ resolved
@@ -13,10 +13,8 @@
 # * See the License for the specific language governing permissions and
 # * limitations under the License.
 # */
-<<<<<<< HEAD
-=======
 
->>>>>>> e62d295a
+
 
 # compress bitstream
 set_property BITSTREAM.GENERAL.COMPRESS TRUE [current_design]